import cmath
import copy
import numpy
import math
import scipy.linalg
from pauxy.propagation.operations import kinetic_real, local_energy_bound
from pauxy.utils.fft import fft_wavefunction, ifft_wavefunction
from pauxy.utils.linalg import reortho
from pauxy.walkers.multi_ghf import MultiGHFWalker
from pauxy.walkers.single_det import SingleDetWalker

def arccosh(y): # it works even when y is complex
    gamma = cmath.log(y - cmath.sqrt(y*y-1))
    return gamma

class Hirsch(object):
    """Propagator for discrete HS transformation.

    Parameters
    ----------
    options : dict
        Propagator input options.
    qmc : :class:`pauxy.qmc.options.QMCOpts`
        QMC options.
    system : :class:`pauxy.system.System`
        System object.
    trial : :class:`pauxy.trial_wavefunctioin.Trial`
        Trial wavefunction object.
    verbose : bool
        If true print out more information during setup.
    """

    def __init__(self, system, trial, qmc, options={}, verbose=False):

        if verbose:
            print ("# Parsing discrete propagator input options.")
            print ("# Using discrete Hubbard--Stratonovich transformation.")
        if trial.type == 'GHF':
            self.bt2 = scipy.linalg.expm(-0.5*qmc.dt*system.T[0])
        else:
            self.bt2 = numpy.array([scipy.linalg.expm(-0.5*qmc.dt*system.T[0]),
                                    scipy.linalg.expm(-0.5*qmc.dt*system.T[1])])
        if trial.type == 'GHF' and trial.bp_wfn is not None:
            self.BT_BP = scipy.linalg.block_diag(self.bt2, self.bt2)
            self.back_propagate = back_propagate_ghf
        else:
            self.BT_BP = self.bt2
            self.back_propagate = back_propagate
        self.nstblz = qmc.nstblz
        self.btk = numpy.exp(-0.5*qmc.dt*system.eks)
        self.ffts = options.get('ffts', False)
        self.hs_type = 'discrete'
        self.free_projection = options.get('free_projection', False)
        if verbose:
            if (self.free_projection):
                print ("# Using Free Projection.")
            else:
                print ("# Using the Constrained Path Approximation.")

        self.charge = options.get('charge', False)

        if (not self.charge):
            self.gamma = arccosh(numpy.exp(0.5*qmc.dt*system.U))
            if verbose:
                print("# Spin decomposition is used")
            # field by spin
            self.auxf = numpy.array([[numpy.exp(self.gamma), numpy.exp(-self.gamma)],
                                    [numpy.exp(-self.gamma), numpy.exp(self.gamma)]])
            self.auxf = self.auxf * numpy.exp(-0.5*qmc.dt*system.U)
        
        else:
            self.gamma = arccosh(numpy.exp(-0.5*qmc.dt*system.U))
            self.charge_factor = numpy.array([numpy.exp(-self.gamma), numpy.exp(self.gamma)]) * numpy.exp(0.5*qmc.dt*system.U)
            # self.fd_charge_factor = numpy.array([numpy.exp(-self.gamma), numpy.exp(self.gamma)]) # field-dependent
            # self.fi_charge_factor = numpy.exp(-0.5*qmc.dt*system.U) # field-independent 
            if verbose:
                print("# Charge decomposition is used")
                print("# charge_factor = {}".format(self.charge_factor))

            # field by spin
            self.auxf = numpy.array([[numpy.exp(self.gamma), numpy.exp(self.gamma)],
                                    [numpy.exp(-self.gamma), numpy.exp(-self.gamma)]])
            self.auxf = self.auxf * numpy.exp(-0.5*qmc.dt*system.U)

        self.delta = self.auxf - 1
<<<<<<< HEAD

=======
        self.hybrid = False
>>>>>>> 1b283994
        if self.free_projection:
            self.propagate_walker = self.propagate_walker_free
        else:
            self.propagate_walker = self.propagate_walker_constrained
        if trial.name == 'multi_determinant':
            if trial.type == 'GHF':
                self.calculate_overlap_ratio = calculate_overlap_ratio_multi_ghf
                self.kinetic = kinetic_ghf
                self.update_greens_function = self.update_greens_function_ghf
            else:
                self.calculate_overlap_ratio = calculate_overlap_ratio_multi_det
                self.kinetic = kinetic_real
        else:
            self.calculate_overlap_ratio = calculate_overlap_ratio_single_det
            self.update_greens_function = self.update_greens_function_uhf
            if self.ffts:
                self.kinetic = kinetic_kspace
            else:
                self.kinetic = kinetic_real
        if verbose:
            print ("# Finished setting up propagator.")

    def update_greens_function_uhf(self, walker, trial, i, nup):
        """Fast update of walker's Green's function for RHF/UHF walker.

        Parameters
        ----------
        walker : :class:`pauxy.walkers.SingleDet`
            Walker's wavefunction.
        trial : :class:`pauxy.trial_wavefunction`
            Trial wavefunction.
        i : int
            Basis index.
        nup : int
            Number of up electrons.
        """
        vup = trial.psi.conj()[i,:nup]
        uup = walker.phi[i,:nup]
        q = numpy.dot(walker.inv_ovlp[0], vup)
        walker.G[0][i,i] = numpy.dot(uup, q)
        vdown = trial.psi.conj()[i,nup:]
        udown = walker.phi[i,nup:]
        q = numpy.dot(walker.inv_ovlp[1], vdown)
        walker.G[1][i,i] = numpy.dot(udown, q)

    def update_greens_function_ghf(self, walker, trial, i, nup):
        """Update of walker's Green's function for UHF walker.

        Parameters
        ----------
        walker : :class:`pauxy.walkers.SingleDet`
            Walker's wavefunction.
        trial : :class:`pauxy.trial_wavefunction`
            Trial wavefunction.
        i : int
            Basis index.
        nup : int
            Number of up electrons.
        """
        walker.greens_function(trial)

    def kinetic_importance_sampling(self, walker, system, trial):
        r"""Propagate by the kinetic term by direct matrix multiplication.

        Parameters
        ----------
        walker : :class:`pauxy.walker`
            Walker object to be updated. On output we have acted on phi by
            B_{T/2} and updated the weight appropriately. Updates inplace.
        system : :class:`pauxy.system.System`
            System object.
        trial : :class:`pauxy.trial_wavefunctioin.Trial`
            Trial wavefunction object.
        """
        self.kinetic(walker.phi, system, self.bt2)
        # Update inverse overlap
        walker.inverse_overlap(trial)
        # Update walker weight
        ot_new = walker.calc_otrial(trial)
        ratio = (ot_new/walker.ot)
        phase = cmath.phase(ratio)
        if abs(phase) < 0.5*math.pi:
            walker.weight = walker.weight * ratio.real
            walker.ot = ot_new
        else:
            walker.weight = 0.0

    def two_body(self, walker, system, trial):
        r"""Propagate by potential term using discrete HS transform.

        Parameters
        ----------
        walker : :class:`pauxy.walker` object
            Walker object to be updated. On output we have acted on phi by
            B_V(x) and updated the weight appropriately. Updates inplace.
        system : :class:`pauxy.system.System`
            System object.
        trial : :class:`pauxy.trial_wavefunctioin.Trial`
            Trial wavefunction object.
        """
        # Construct random auxilliary field.
        delta = self.delta
        nup = system.nup
        soffset = walker.phi.shape[0] - system.nbasis

        # bv_up = numpy.diag(numpy.array([system.auxf[xi, 0] for xi in config]))
        # bv_down = numpy.diag(numpy.array([system.auxf[xi, 1] for xi in config]))

        for i in range(0, system.nbasis):
            self.update_greens_function(walker, trial, i, nup)
            # Ratio of determinants for the two choices of auxilliary fields
            probs = self.calculate_overlap_ratio(walker, delta, trial, i)
            if (self.charge):
                probs *= self.charge_factor

            # issues here with complex numbers?
            phaseless_ratio = numpy.maximum(probs.real, [0,0])
            norm = sum(phaseless_ratio)
            r = numpy.random.random()
            # Is this necessary?
            # todo : mirror correction
            if norm > 0:
                walker.weight = walker.weight * norm
                if r < phaseless_ratio[0]/norm:
                    xi = 0
                else:
                    xi = 1
                vtup = walker.phi[i,:nup] * delta[xi, 0]
                vtdown = walker.phi[i+soffset,nup:] * delta[xi, 1]
                walker.phi[i,:nup] = walker.phi[i,:nup] + vtup
                walker.phi[i+soffset,nup:] = walker.phi[i+soffset,nup:] + vtdown

                walker.update_overlap(probs, xi, trial.coeffs)
                if walker.field_configs is not None:
                    walker.field_configs.push(xi)
                walker.update_inverse_overlap(trial, vtup, vtdown, i)
                
            else:
                walker.weight = 0
                return

    def propagate_walker_constrained(self, walker, system,trial, eshift):
        r"""Wrapper function for propagation using discrete transformation

        # The discrete transformation allows us to split the application of the
        projector up a bit more, which allows up to make use of fast matrix
        update routines since only a row might change.

        Parameters
        ----------
        walker : :class:`pauxy.walker` object
            Walker object to be updated. On output we have acted on phi by
            B_V(x) and updated the weight appropriately. Updates inplace.
        system : :class:`pauxy.system.System`
            System object.
        trial : :class:`pauxy.trial_wavefunctioin.Trial`
            Trial wavefunction object.
        """
        if abs(walker.weight) > 0:
            self.kinetic_importance_sampling(walker, system, trial)
        if abs(walker.weight) > 0:
            self.two_body(walker, system, trial)
        if abs(walker.weight.real) > 0:
            self.kinetic_importance_sampling(walker, system, trial)

    def propagate_walker_free(self, walker, system, trial, eshift):
        r"""Propagate walker without imposing constraint.

        Uses single-site updates for potential term.

        Parameters
        ----------
        walker : :class:`pauxy.walker` object
            Walker object to be updated. On output we have acted on phi by
            B_V(x) and updated the weight appropriately. Updates inplace.
        system : :class:`pauxy.system.System`
            System object.
        trial : :class:`pauxy.trial_wavefunctioin.Trial`
            Trial wavefunction object.
        """
        kinetic_real(walker.phi, system, self.bt2)
        delta = self.delta
        nup = system.nup
        for i in range(0, system.nbasis):
            if abs(walker.weight) > 0:
                r = numpy.random.random()
                if r < 0.5:
                    xi = 0
                else:
                    xi = 1
                vtup = walker.phi[i,:nup] * delta[xi, 0]
                vtdown = walker.phi[i,nup:] * delta[xi, 1]
                walker.phi[i,:nup] = walker.phi[i,:nup] + vtup
                walker.phi[i,nup:] = walker.phi[i,nup:] + vtdown
                
                if (self.charge):
                    walker.weight *= self.charge_factor[xi]

        kinetic_real(walker.phi, system, self.bt2)
        walker.inverse_overlap(trial)
        # Update walker weight
        walker.ot = walker.calc_otrial(trial.psi)
        walker.greens_function(trial)

# todo: stucture is the same for all continuous HS transformations.
class HubbardContinuous(object):
    """Propagator for continuous HS transformation, specialised for Hubbard model.

    Parameters
    ----------
    options : dict
        Propagator input options.
    qmc : :class:`pauxy.qmc.options.QMCOpts`
        QMC options.
    system : :class:`pauxy.system.System`
        System object.
    trial : :class:`pauxy.trial_wavefunctioin.Trial`
        Trial wavefunction object.
    verbose : bool
        If true print out more information during setup.
    """

    def __init__(self, system, trial, qmc, options={}, verbose=False):
        if verbose:
            print("# Parsing continuous propagator input options.")
            print("# Using Hubbard Continuous propagator.")
        self.hs_type = 'hubbard_continuous'
        self.free_projection = options.get('free_projection', False)
        self.ffts = options.get('ffts', False)
        self.back_propagate = back_propagate
        self.nstblz = qmc.nstblz
        self.btk = numpy.exp(-0.5*qmc.dt*system.eks)
        model = system.__class__.__name__
        self.dt = qmc.dt
        # optimal mean-field shift for the hubbard model
        self.iu_fac = 1j * system.U**0.5
        self.mf_shift = self.construct_mean_field_shift(system, trial)
        if verbose:
            print("# Absolute value of maximum component of mean field shift: "
                  "{:13.8e}.".format(numpy.max(numpy.abs(self.mf_shift))))
        # self.ut_fac = self.dt*system.U
        self.sqrt_dt = qmc.dt**0.5
        self.isqrt_dt = 1j * self.sqrt_dt
        self.mf_core = 0.5 * numpy.dot(self.mf_shift, self.mf_shift)
        # if self.ffts:
            # self.kinetic = kinetic_kspace
        # else:
            # self.kinetic = kinetic_real
        if verbose:
            print("# Finished propagator input options.")

    def construct_one_body_propagator(self, system, dt):
        # \sum_gamma v_MF^{gamma} v^{\gamma}
        vi1b = self.iu_fac * numpy.diag(self.mf_shift)
        H1 = system.h1e_mod - numpy.array([vi1b,vi1b])
        # H1 = system.H1 - numpy.array([vi1b,vi1b])
        self.BH1 = numpy.array([scipy.linalg.expm(-0.5*dt*H1[0]),
                                scipy.linalg.expm(-0.5*dt*H1[1])])

    def construct_mean_field_shift(self, system, trial):
        #  i sqrt{U} < n_{iup} + n_{idn} >_MF
        return  self.iu_fac * (numpy.diag(trial.G[0]) + numpy.diag(trial.G[1]))

    def construct_force_bias(self, system, walker, trial):
        #  i sqrt{U} < n_{iup} + n_{idn} > - mf_shift
        vbias = self.iu_fac*(numpy.diag(walker.G[0]) + numpy.diag(walker.G[1]))
        return - self.sqrt_dt * (vbias - self.mf_shift)

    def construct_VHS(self, system, shifted):
        # Note factor of i included in v_i
        # B_V(x-\bar{x}) = e^{\sqrt{dt}*(x-\bar{x})\hat{v}_i}
        # v_i = n_{iu} + n_{id}
        return numpy.diag(self.sqrt_dt*self.iu_fac*shifted)


def calculate_overlap_ratio_multi_ghf(walker, delta, trial, i):
    """Calculate overlap ratio for single site update with GHF trial.

    Parameters
    ----------
    walker : walker object
        Walker to be updated.
    delta : :class:`numpy.ndarray`
        Delta updates for single spin flip.
    trial : trial wavefunctio object
        Trial wavefunction.
    i : int
        Basis index.
    """
    nbasis = trial.psi.shape[1] // 2
    for (idx, G) in enumerate(walker.Gi):
        guu = G[i,i]
        gdd = G[i+nbasis,i+nbasis]
        gud = G[i,i+nbasis]
        gdu = G[i+nbasis,i]
        walker.R[idx,0] = (
            (1+delta[0,0]*guu)*(1+delta[0,1]*gdd) - delta[0,0]*gud*delta[0,1]*gdu
        )
        walker.R[idx,1] = (
            (1+delta[1,0]*guu)*(1+delta[1,1]*gdd) - delta[1,0]*gud*delta[1,1]*gdu
        )
    R = numpy.einsum('i,ij,i->j',trial.coeffs,walker.R,walker.ots)/walker.ot
    return 0.5 * numpy.array([R[0],R[1]])

def calculate_overlap_ratio_multi_det(walker, delta, trial, i):
    """Calculate overlap ratio for single site update with multi-det trial.

    Parameters
    ----------
    walker : walker object
        Walker to be updated.
    delta : :class:`numpy.ndarray`
        Delta updates for single spin flip.
    trial : trial wavefunctio object
        Trial wavefunction.
    i : int
        Basis index.
    """
    for (idx, G) in enumerate(walker.Gi):
        walker.R[idx,0,0] = (1+delta[0][0]*G[0][i,i])
        walker.R[idx,0,1] = (1+delta[0][1]*G[1][i,i])
        walker.R[idx,1,0] = (1+delta[1][0]*G[0][i,i])
        walker.R[idx,1,1] = (1+delta[1][1]*G[1][i,i])
    spin_prod = numpy.einsum('ikj,ji->ikj',walker.R,walker.ots)
    R = numpy.einsum('i,ij->j',trial.coeffs,spin_prod[:,:,0]*spin_prod[:,:,1])/walker.ot
    return 0.5 * numpy.array([R[0],R[1]])

def calculate_overlap_ratio_single_det(walker, delta, trial, i):
    """Calculate overlap ratio for single site update with UHF trial.

    Parameters
    ----------
    walker : walker object
        Walker to be updated.
    delta : :class:`numpy.ndarray`
        Delta updates for single spin flip.
    trial : trial wavefunctio object
        Trial wavefunction.
    i : int
        Basis index.
    """
    R1 = (1+delta[0][0]*walker.G[0][i,i])*(1+delta[0][1]*walker.G[1][i,i])
    R2 = (1+delta[1][0]*walker.G[0][i,i])*(1+delta[1][1]*walker.G[1][i,i])
    return 0.5 * numpy.array([R1,R2])

def construct_propagator_matrix(system, BT2, config, conjt=False):
    """Construct the full projector from a configuration of auxiliary fields.

    For use with discrete transformation.

    Parameters
    ----------
    system : class
        System class.
    BT2 : :class:`numpy.ndarray`
        One body propagator.
    config : numpy array
        Auxiliary field configuration.
    conjt : bool
        If true return Hermitian conjugate of matrix.

    Returns
    -------
    B : :class:`numpy.ndarray`
        Full projector matrix.
    """
    bv_up = numpy.diag(numpy.array([system.auxf[xi, 0] for xi in config]))
    bv_down = numpy.diag(numpy.array([system.auxf[xi, 1] for xi in config]))
    Bup = BT2[0].dot(bv_up).dot(BT2[0])
    Bdown = BT2[1].dot(bv_down).dot(BT2[1])

    if conjt:
        return numpy.array([Bup.conj().T, Bdown.conj().T])
    else:
        return numpy.array([Bup, Bdown])


def construct_propagator_matrix_ghf(system, BT2, config, conjt=False):
    """Construct the full projector from a configuration of auxiliary fields.

    For use with GHF trial wavefunction.

    Parameters
    ----------
    system : class
        System class.
    BT2 : :class:`numpy.ndarray`
        One body propagator.
    config : numpy array
        Auxiliary field configuration.
    conjt : bool
        If true return Hermitian conjugate of matrix.

    Returns
    -------
    B : :class:`numpy.ndarray`
        Full projector matrix.
    """
    bv_up = numpy.diag(numpy.array([system.auxf[xi, 0] for xi in config]))
    bv_down = numpy.diag(numpy.array([system.auxf[xi, 1] for xi in config]))
    BV = scipy.linalg.block_diag(bv_up, bv_down)
    B = BT2.dot(BV).dot(BT2)

    if conjt:
        return B.conj().T
    else:
        return B

def back_propagate(system, psi, trial, nstblz, BT2, dt):
    r"""Perform back propagation for UHF style wavefunction.

    Parameters
    ---------
    system : system object in general.
        Container for model input options.
    psi : :class:`pauxy.walkers.Walkers` object
        CPMC wavefunction.
    trial : :class:`pauxy.trial_wavefunction.X' object
        Trial wavefunction class.
    nstblz : int
        Number of steps between GS orthogonalisation.
    BT2 : :class:`numpy.ndarray`
        One body propagator.
    dt : float
        Timestep.

    Returns
    -------
    psi_bp : list of :class:`pauxy.walker.Walker` objects
        Back propagated list of walkers.
    """

    psi_bp = [SingleDetWalker({}, system, trial, index=w) for w in range(len(psi))]
    nup = system.nup
    for (iw, w) in enumerate(psi):
        # propagators should be applied in reverse order
        for (i, c) in enumerate(w.field_configs.get_block()[0][::-1]):
            B = construct_propagator_matrix(system, BT2,
                                            c, conjt=True)
            psi_bp[iw].phi[:,:nup] = B[0].dot(psi_bp[iw].phi[:,:nup])
            psi_bp[iw].phi[:,nup:] = B[1].dot(psi_bp[iw].phi[:,nup:])
            if i != 0 and i % nstblz == 0:
                psi_bp[iw].reortho(trial)
    return psi_bp

def back_propagate_ghf(system, psi, trial, nstblz, BT2, dt):
    r"""Perform back propagation for GHF style wavefunction.

    Parameters
    ---------
    system : system object in general.
        Container for model input options.
    psi : :class:`pauxy.walkers.Walkers` object
        CPMC wavefunction.
    trial : :class:`pauxy.trial_wavefunction.X' object
        Trial wavefunction class.
    nstblz : int
        Number of steps between GS orthogonalisation.
    BT2 : :class:`numpy.ndarray`
        One body propagator.
    dt : float
        Timestep.

    Returns
    -------
    psi_bp : list of :class:`pauxy.walker.Walker` objects
        Back propagated list of walkers.
    """
    psi_bp = [MultiGHFWalker({}, system, trial, index=w, weights='ones', wfn0='GHF')
              for w in range(len(psi))]
    for (iw, w) in enumerate(psi):
        # propagators should be applied in reverse order
        for (i, c) in enumerate(w.field_configs.get_block()[0][::-1]):
            B = construct_propagator_matrix_ghf(system, BT2,
                                                c, conjt=True)
            for (idet, psi_i) in enumerate(psi_bp[iw].phi):
                # propagate each component of multi-determinant expansion
                psi_bp[iw].phi[idet] = B.dot(psi_bp[iw].phi[idet])
                if i != 0 and i % nstblz == 0:
                    # implicitly propagating the full GHF wavefunction
                    (psi_bp[iw].phi[idet], detR) = reortho(psi_i)
                    psi_bp[iw].weights[idet] *= detR.conjugate()
    return psi_bp


def back_propagate_single(phi_in, configs, weights,
                          system, nstblz, BT2, store=False):
    r"""Perform back propagation for single walker.

    Parameters
    ---------
    phi_in : :class:`pauxy.walkers.Walker` object
        Walker.
    configs : :class:`numpy.ndarray`
        Auxilliary field configurations.
    weights : :class:`numpy.ndarray`
        Not used. For interface consistency.
    system : system object in general.
        Container for model input options.
    nstblz : int
        Number of steps between GS orthogonalisation.
    BT2 : :class:`numpy.ndarray`
        One body propagator.
    store : bool
        If true the the back propagated wavefunctions are stored along the back
        propagation path.

    Returns
    -------
    psi_store : list of :class:`pauxy.walker.Walker` objects
        Back propagated list of walkers.
    """
    nup = system.nup
    psi_store = []
    for (i, c) in enumerate(configs[::-1]):
        B = construct_propagator_matrix(system, BT2, c, conjt=True)
        phi_in[:,:nup] = B[0].dot(phi_in[:,:nup])
        phi_in[:,nup:] = B[1].dot(phi_in[:,nup:])
        if i != 0 and i % nstblz == 0:
            (phi_in[:,:nup], R) = reortho(phi_in[:,:nup])
            (phi_in[:,nup:], R) = reortho(phi_in[:,nup:])
        if store:
            psi_store.append(copy.deepcopy(phi_in))

    return psi_store


def back_propagate_single_ghf(phi, configs, weights, system,
                              nstblz, BT2, store=False):
    r"""Perform back propagation for single walker.

    Parameters
    ---------
    phi : :class:`pauxy.walkers.MultiGHFWalker` object
        Walker.
    configs : :class:`numpy.ndarray`
        Auxilliary field configurations.
    weights : :class:`numpy.ndarray`
        Not used. For interface consistency.
    system : system object in general.
        Container for model input options.
    nstblz : int
        Number of steps between GS orthogonalisation.
    BT2 : :class:`numpy.ndarray`
        One body propagator.
    store : bool
        If true the the back propagated wavefunctions are stored along the back
        propagation path.

    Returns
    -------
    psi_store : list of :class:`pauxy.walker.Walker` objects
        Back propagated list of walkers.
    """
    nup = system.nup
    psi_store = []
    for (i, c) in enumerate(configs[::-1]):
        B = construct_propagator_matrix_ghf(system, BT2, c, conjt=True)
        for (idet, psi_i) in enumerate(phi):
            # propagate each component of multi-determinant expansion
            phi[idet] = B.dot(phi[idet])
            if i != 0 and i % nstblz == 0:
                # implicitly propagating the full GHF wavefunction
                (phi[idet], detR) = reortho(psi_i)
                weights[idet] *= detR.conjugate()
        if store:
            psi_store.append(copy.deepcopy(phi))

    return psi_store


def kinetic_kspace(phi, system, btk):
    """Apply the kinetic energy projector in kspace.

    May be faster for very large dilute lattices.

    Parameters
    ---------
    phi : :class:`pauxy.walkers.MultiGHFWalker` object
        Walker.
    system : system object in general.
        Container for model input options.
    B : :class:`numpy.ndarray`
        One body propagator.
    """
    s = system
    # Transform psi to kspace by fft-ing its columns.
    tup = fft_wavefunction(phi[:,:s.nup], s.nx, s.ny,
                           s.nup, phi[:,:s.nup].shape)
    tdown = fft_wavefunction(phi[:,s.nup:], s.nx, s.ny,
                             s.ndown, phi[:,s.nup:].shape)
    # Kinetic enery operator is diagonal in momentum space.
    # Note that multiplying by diagonal btk in this way is faster than using
    # einsum and way faster than using dot using an actual diagonal matrix.
    tup = (btk*tup.T).T
    tdown = (btk*tdown.T).T
    # Transform phi to kspace by fft-ing its columns.
    tup = ifft_wavefunction(tup, s.nx, s.ny, s.nup, tup.shape)
    tdown = ifft_wavefunction(tdown, s.nx, s.ny, s.ndown, tdown.shape)
    if phi.dtype == float:
        phi[:,:s.nup] = tup.astype(float)
        phi[:,s.nup:] = tdown.astype(float)
    else:
        phi[:,:s.nup] = tup
        phi[:,s.nup:] = tdown


def unit_test():
    print(arccosh(0.1))

if __name__=="__main__":
    unit_test()<|MERGE_RESOLUTION|>--- conflicted
+++ resolved
@@ -83,11 +83,8 @@
             self.auxf = self.auxf * numpy.exp(-0.5*qmc.dt*system.U)
 
         self.delta = self.auxf - 1
-<<<<<<< HEAD
-
-=======
         self.hybrid = False
->>>>>>> 1b283994
+
         if self.free_projection:
             self.propagate_walker = self.propagate_walker_free
         else:
