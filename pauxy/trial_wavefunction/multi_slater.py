import numpy
import scipy.linalg
import time
from pauxy.estimators.mixed import (
        variational_energy, variational_energy_ortho_det, local_energy
        )
from pauxy.estimators.greens_function import gab, gab_spin, gab_mod, gab_mod_ovlp
from pauxy.estimators.ci import get_hmatel, get_one_body_matel
from pauxy.utils.io import (
        get_input_value,
        write_qmcpack_wfn
        )
from pauxy.utils.mpi import get_shared_array

class MultiSlater(object):

    def __init__(self, system, wfn, nbasis=None, options={},
                 init=None, verbose=False, orbs=None):
        self.verbose = verbose
        if verbose:
            print ("# Parsing MultiSlater trial wavefunction input options.")
        init_time = time.time()
        self.name = "MultiSlater"
        self.type = "MultiSlater"
        # TODO : Fix for MSD.
        if len(wfn) == 3:
            # CI type expansion.
            self.from_phmsd(system, wfn, orbs)
            self.ortho_expansion = True
        else:
            self.psi = wfn[1]
            self.coeffs = numpy.array(wfn[0], dtype=numpy.complex128)
            self.ortho_expansion = False
        if self.verbose:
            if self.ortho_expansion:
                print("# Assuming orthogonal trial wavefunction expansion.")
            else:
                print("# Assuming non-orthogonal trial wavefunction expansion.")
            print("# Trial wavefunction shape: {}".format(self.psi.shape))
        self.ndets = len(self.coeffs)
        if self.ndets == 1:
            # self.psi = self.psi[0]
            self.G, self.GH = gab_spin(self.psi[0], self.psi[0],
                                       system.nup, system.ndown)
        else:
            self.G = None
            self.GH = None
<<<<<<< HEAD

        if self.half_rot:
            self.half_rotate(system)
        if rediag:
            if self.verbose:
                print("# Recomputing CI coefficients.")
            self.recompute_ci_coeffs(system)
=======
>>>>>>> 0be3d124
        if init is not None:
            if verbose:
                print("# Using initial wavefunction from file.")
            self.init = init
        else:
            if verbose:
                print("# Setting initial wavefunction as first determinant in"
                      " expansion.")
            if len(self.psi.shape) == 3:
                self.init = self.psi[0].copy()
            else:
                self.init = self.psi.copy()
        self.error = False
        self.initialisation_time = time.time() - init_time
        self._nalpha = system.nup
        self._nbeta = system.ndown
        self._nelec = system.nelec
        self._nbasis = system.nbasis
        self._rchol = None
        self._mem_required = 0.0
        write_wfn = options.get('write_wavefunction', False)
        output_file = options.get('output_file', 'wfn.h5')
        if write_wfn:
            self.write_wavefunction(filename=output_file)
        if verbose:
            print ("# Finished setting up trial wavefunction.")

    def calculate_energy(self, system):
        if self.verbose:
            print("# Computing trial wavefunction energy.")
        start = time.time()
        # Cannot use usual energy evaluation routines if trial is orthogonal.
        if self.ortho_expansion:
            self.energy, self.e1b, self.e2b = (
                    variational_energy_ortho_det(system,
                                                 self.spin_occs,
                                                 self.coeffs)
                    )
        else:
            (self.energy, self.e1b, self.e2b) = (
                    variational_energy(system, self.psi, self.coeffs,
                                       G=self.G, GH=self.GH,
                                       rchol=self._rchol)
                    )
        if self.verbose:
            print("# (E, E1B, E2B): (%13.8e, %13.8e, %13.8e)"
                   %(self.energy.real, self.e1b.real, self.e2b.real))
            print("# Time to evaluate local energy: %f s"%(time.time()-start))

    def from_phmsd(self, system, wfn, orbs):
        ndets = len(wfn[0])
        self.psi = numpy.zeros((ndets,system.nbasis,system.ne),
                                dtype=numpy.complex128)
        if self.verbose:
            print("# Creating trial wavefunction from CI-like expansion.")
        if orbs is None:
            if self.verbose:
                print("# Assuming RHF reference.")
            I = numpy.eye(system.nbasis, dtype=numpy.complex128)
        # Store alpha electrons first followed by beta electrons.
        nb = system.nbasis
        dets = [list(a) + [i+nb for i in c] for (a,c) in zip(wfn[1],wfn[2])]
        self.spin_occs = [numpy.sort(d) for d in dets]
        self.occa = wfn[1]
        self.occb = wfn[2]
        self.coeffs = numpy.array(wfn[0], dtype=numpy.complex128)
        for idet, (occa, occb) in enumerate(zip(wfn[1], wfn[2])):
            self.psi[idet,:,:system.nup] = I[:,occa]
            self.psi[idet,:,system.nup:] = I[:,occb]

    def recompute_ci_coeffs(self, system):
        H = numpy.zeros((self.ndets, self.ndets), dtype=numpy.complex128)
        S = numpy.zeros((self.ndets, self.ndets), dtype=numpy.complex128)
        m = system.nbasis
        na = system.nup
        nb = system.ndown
        if self.ortho_expansion:
            for i in range(self.ndets):
                for j in range(i,self.ndets):
                    di = self.spin_occs[i]
                    dj = self.spin_occs[j]
                    H[i,j] = get_hmatel(system,di,dj)[0]
            e, ev = scipy.linalg.eigh(H, lower=False)
        else:
            na = system.nup
            for i, di in enumerate(self.psi):
                for j, dj in enumerate(self.psi):
                    if j >= i:
                        ga, gha, ioa = gab_mod_ovlp(di[:,:na], dj[:,:na])
                        gb, ghb, iob = gab_mod_ovlp(di[:,na:], dj[:,na:])
                        G = numpy.array([ga,gb])
                        Ghalf = numpy.array([gha,ghb])
                        ovlp = 1.0/(scipy.linalg.det(ioa)*scipy.linalg.det(iob))
                        if abs(ovlp) > 1e-12:
                            if self._rchol is not None:
                                rchol = self.rchol(i)
                            else:
                                rchol = None
                            H[i,j] = ovlp * local_energy(system, G,
                                                         Ghalf=Ghalf,
                                                         rchol=rchol)[0]
                            S[i,j] = ovlp
                            H[j,i] = numpy.conjugate(H[i,j])
                            S[j,i] = numpy.conjugate(S[i,j])
            e, ev = scipy.linalg.eigh(H, S, lower=False)
        # if self.verbose:
            # print("Old and New CI coefficients: ")
            # for co,cn in zip(self.coeffs,ev[:,0]):
                # print("{} {}".format(co, cn))
        return numpy.array(ev[:,0], dtype=numpy.complex128)

    def contract_one_body(self, ints):
        numer = 0.0
        denom = 0.0
        na = self._nalpha
        for i in range(self.ndets):
            for j in range(self.ndets):
                cfac = self.coeffs[i].conj()*self.coeffs[j].conj()
                if self.ortho_expansion:
                    di = self.spin_occs[i]
                    dj = self.spin_occs[j]
                    tij = get_one_body_matel(ints,di,dj)
                    numer += cfac * tij
                    if i == j:
                        denom += self.coeffs[i].conj()*self.coeffs[i].conj()
                else:
                    di = self.psi[i]
                    dj = self.psi[j]
                    ga, gha, ioa = gab_mod_ovlp(di[:,:na], dj[:,:na])
                    gb, ghb, iob = gab_mod_ovlp(di[:,na:], dj[:,na:])
                    ovlp = 1.0/(scipy.linalg.det(ioa)*scipy.linalg.det(iob))
                    tij = numpy.dot(ints.ravel(), ga.ravel()+gb.ravel())
                    numer += cfac * ovlp * tij
                    denom += cfac * ovlp
        return numer / denom

    def write_wavefunction(self, filename='wfn.h5', init=None, occs=False):
        if occs:
            wfn = (self.coeffs, self.occa, self.occb)
        else:
            wfn = (self.coeffs, self.psi)
        write_qmcpack_wfn(filename, wfn, 'uhf', self._nelec, self._nbasis,
                          init=init)

    def half_rotate(self, system, comm=None):
        # Half rotated cholesky vectors (by trial wavefunction).
        M = system.nbasis
        na = system.nup
        nb = system.ndown
        nchol = system.chol_vecs.shape[-1]
        if self.verbose:
            print("# Constructing half rotated Cholesky vectors.")

        if isinstance(system.chol_vecs, numpy.ndarray):
            chol = system.chol_vecs.reshape((M,M,nchol))
        else:
            chol = system.chol_vecs.toarray().reshape((M,M,nchol))
        shape = (self.ndets*(M*(na+nb)), nchol)
        self._rchol = get_shared_array(comm, shape, numpy.complex128)
        for i, psi in enumerate(self.psi):
            start_time = time.time()
            if self.verbose:
                print("# Rotating Cholesky for determinant {} of "
                      "{}.".format(i+1,self.ndets))
            start = i*M*(na+nb)
            compute = True
            # Distribute amongst MPI tasks on this node.
            if comm is not None:
                nwork_per_thread = chol.shape[-1] // comm.size
                if nwork_per_thread == 0:
                    start_n = 0
                    end_n = nchol
                    if comm.rank != 0:
                        # Just run on root processor if problem too small.
                        compute = False
                else:
                    start_n = comm.rank * nwork_per_thread
                    end_n = (comm.rank+1) * nwork_per_thread
                    if comm.rank == comm.size - 1:
                        end_n = nchol
            else:
                start_n = 0
                end_n = chol.shape[-1]

            nchol_loc = end_n - start_n
            # if comm.rank == 0:
                # print(start_n, end_n, nchol_loc)
                # print(numpy.may_share_memory(chol, chol[:,start_n:end_n]))
            if compute:
                rup = numpy.tensordot(psi[:,:na].conj(),
                                      chol[:,:,start_n:end_n],
                                      axes=((0),(0))).reshape((na*M,nchol_loc))
                self._rchol[start:start+M*na,start_n:end_n] = rup[:]
                rdn = numpy.tensordot(psi[:,na:].conj(),
                                      chol[:,:,start_n:end_n],
                                      axes=((0),(0))).reshape((nb*M,nchol_loc))
                self._rchol[start+M*na:start+M*(na+nb),start_n:end_n] = rdn[:]
            self._mem_required = self._rchol.nbytes / (1024.0**3.0)
            if self.verbose:
                print("# Memory required by half-rotated integrals: "
                      " {:.4f} GB.".format(self._mem_required))
                print("# Time to half rotate {} seconds.".format(time.time()-start_time))
        if comm is not None:
            comm.barrier()
        self._rot_hs_pot = self._rchol

    def rot_chol(self, idet=0, spin=None):
        """Helper function"""
        if spin is None:
            stride = self._nbasis * (self._nalpha + self._nbeta)
            return self._rchol[idet*stride:(idet+1)*stride]
        else:
            stride = self._nbasis * (self._nalpha + self._nbeta)
            alpha = self._nbasis * self._nalpha
            if spin == 0:
                return self._rchol[idet*stride:idet*stride+alpha]
            else:
                beta = self._nbasis * self._nbeta
                return self._rchol[idet*stride+alpha:idet*stride+alpha+beta]

    def rot_hs_pot(self, idet=0, spin=None):
        """Helper function"""
        if spin is None:
            stride = self._nbasis * (self._nalpha + self._nbeta)
            return self._rot_hs_pot[idet*stride:(idet+1)*stride]
        else:
            stride = self._nbasis * (self._nalpha + self._nbeta)
            alpha = self._nbasis * self._nalpha
            if spin == 0:
                return self._rot_hs_pot[idet*stride:idet*stride+alpha]
            else:
                beta = self._nbasis * self._nbeta
                return self._rot_hs_pot[idet*stride+alpha:idet*stride+alpha+beta]

    # TODO: Implement
    # def half_rotate_cplx(self, system, comm=None):
        # # Half rotated cholesky vectors (by trial wavefunction).
        # M = system.nbasis
        # na = system.nup
        # nb = system.ndown
        # nchol = system.chol_vecs.shape[-1]
        # if self.verbose:
            # print("# Constructing half rotated Cholesky vectors.")

        # if isinstance(system.chol_vecs, numpy.ndarray):
            # chol = system.chol_vecs.reshape((M,M,-1))
        # else:
            # chol = system.chol_vecs.toarray().reshape((M,M,-1))
        # if comm is None or comm.rank == 0:
            # shape = (self.ndets*(M*(na+nb)), nchol)
        # else:
            # shape = None
        # self.rchol = get_shared_array(comm, shape, numpy.complex128)
        # if comm is None or comm.rank == 0:
            # for i, psi in enumerate(self.psi):
                # start_time = time.time()
                # if self.verbose:
                    # print("# Rotating Cholesky for determinant {} of "
                          # "{}.".format(i+1,self.ndets))
                # start = i*M*(na+nb)
                # rup = numpy.tensordot(psi[:,:na].conj(),
                                      # chol,
                                      # axes=((0),(0)))
                # self.rchol[start:start+M*na] = rup[:].reshape((-1,nchol))
                # rdn = numpy.tensordot(psi[:,na:].conj(),
                                      # chol,
                                      # axes=((0),(0)))
                # self.rchol[start+M*na:start+M*(na+nb)] = rdn[:].reshape((-1,nchol))
                # if self.verbose:
                    # print("# Time to half rotate {} seconds.".format(time.time()-start_time))
            # self.rot_hs_pot = self.rchol<|MERGE_RESOLUTION|>--- conflicted
+++ resolved
@@ -45,16 +45,6 @@
         else:
             self.G = None
             self.GH = None
-<<<<<<< HEAD
-
-        if self.half_rot:
-            self.half_rotate(system)
-        if rediag:
-            if self.verbose:
-                print("# Recomputing CI coefficients.")
-            self.recompute_ci_coeffs(system)
-=======
->>>>>>> 0be3d124
         if init is not None:
             if verbose:
                 print("# Using initial wavefunction from file.")
