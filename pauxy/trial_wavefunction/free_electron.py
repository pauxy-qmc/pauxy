--- conflicted
+++ resolved
@@ -85,7 +85,6 @@
         self.eigs = numpy.append(self.eigs_up, self.eigs_dn)
         self.eigs.sort()
         self.initialisation_time = time.time() - init_time
-<<<<<<< HEAD
         self.init = self.psi
 
         if (system.name == "HubbardHolstein"):
@@ -98,10 +97,8 @@
             if verbose:
                 print ("# Updated free_electron.")
 
-=======
         self._mem_required = 0.0
         self._rchol = None
->>>>>>> 1b283994
         if verbose:
             print ("# Finished initialising free electron trial wavefunction.")
 
