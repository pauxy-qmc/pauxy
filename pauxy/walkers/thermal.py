--- conflicted
+++ resolved
@@ -280,7 +280,6 @@
                     C2 = (numpy.einsum('ii,i->i',B[spin],self.Dl[spin]))
                     self.Dl[spin] = C2.diagonal()
 
-<<<<<<< HEAD
     def greens_function_left_right(self, center_ix, inplace=False, thresh = 1e-6):
         
         assert(self.diagonal_trial)
@@ -294,18 +293,6 @@
         mR = self.G.shape[1]
         mT = self.G.shape[1]
 
-=======
-    def greens_function_left_right(self, center_ix, inplace=False, thresh = 1e-4):
-        if not inplace:
-            G = numpy.zeros(self.G.shape, self.G.dtype)
-        else:
-            G = None
-        
-        mL = self.G.shape[1]
-        mR = self.G.shape[1]
-        mT = self.G.shape[1]
-
->>>>>>> 999e8000
         Bc = self.stack.get(center_ix)
         
         nbsf = Bc.shape[1]
@@ -313,11 +300,8 @@
 #       It goes to right to left and we sample (I + L*B*R) in the end
         for spin in [0,1]:
             if (center_ix > 0): # there exists right bit
-<<<<<<< HEAD
-                # mR = len(self.Dr[spin][numpy.abs(self.Dr[spin])>thresh])
-=======
+
                 mR = len(self.Dr[spin][numpy.abs(self.Dr[spin])>thresh])
->>>>>>> 999e8000
                 
                 Ccr = numpy.einsum('ij,j->ij',
                     numpy.dot(Bc[spin],self.Qr[spin][:,:mR]),
@@ -333,13 +317,8 @@
                 (Qlcr, Rlcr, Plcr) = scipy.linalg.qr(Bc[spin], pivoting=True, check_finite=False)
                 # Form D matrices
                 Dlcr = Rlcr.diagonal()
-<<<<<<< HEAD
-
-                # mR = len(Dlcr[numpy.abs(Dlcr) > thresh])
-=======
                 
                 mR = len(Dlcr[numpy.abs(Dlcr) > thresh])
->>>>>>> 999e8000
 
                 Dinv = 1.0/Rlcr.diagonal()
                 Tlcr = numpy.einsum('i,ij->ij',Dinv[:mR], Rlcr[:mR,:]) # mR x N
@@ -347,11 +326,7 @@
             
             if (center_ix < self.stack.nbins-1): # there exists left bit
 
-<<<<<<< HEAD
                 # assume left stack is all diagonal (i.e., QDT = diagonal -> Q and T are identity)
-=======
-                # # assume left stack is all diagonal (i.e., QDT = diagonal -> Q and T are identity)
->>>>>>> 999e8000
                 Clcr = numpy.einsum('i,ij->ij',
                         self.Dl[spin],
                         numpy.einsum('ij,j->ij',Qlcr[:,:mR], Dlcr[:mR])) # N x mR
@@ -360,11 +335,7 @@
                 Dlcr = Rlcr.diagonal()
                 Dinv = 1.0/Dlcr
 
-<<<<<<< HEAD
-                # mT = len(Dlcr[numpy.abs(Dlcr) > thresh])
-=======
                 mT = len(Dlcr[numpy.abs(Dlcr) > thresh])
->>>>>>> 999e8000
 
                 tmp = numpy.einsum('i,ij->ij',Dinv[:mT], Rlcr[:mT,:])
                 tmp[:,Plcr] = tmp[:,range(mR)] # mT x mR
@@ -372,11 +343,7 @@
             else:
                 mT = mR
 
-<<<<<<< HEAD
-
             # D = Ds Db^{-1}
-=======
->>>>>>> 999e8000
             Db = numpy.zeros(mT, Bc[spin].dtype)
             Ds = numpy.zeros(mT, Bc[spin].dtype)
             for i in range(mT):
@@ -415,10 +382,7 @@
                 else:
                     G[spin] = numpy.eye(nbsf, dtype=Bc[spin].dtype) - Qlcr[:,:mT].dot(numpy.diag(Dlcr[:mT])).dot(A).dot(Tlcr)
             # print(mR,mT,nbsf)
-<<<<<<< HEAD
             # print("ref: mL, mR, mT = {}, {}, {}".format(mL, mR, mT))
-=======
->>>>>>> 999e8000
         return G
     
     def greens_function_left_right_no_truncation(self, center_ix, inplace=False):
