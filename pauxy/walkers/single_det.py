--- conflicted
+++ resolved
@@ -1,3 +1,4 @@
+import copy
 import numpy
 import numpy.random
 import scipy.linalg
@@ -33,8 +34,13 @@
         Walker.__init__(self, system, trial,
                         walker_opts=walker_opts, index=index,
                         nprop_tot=nprop_tot, nbp=nbp)
+        self.weight = walker_opts.get('weight', 1.0)
+        self.unscaled_weight = self.weight
+        self.phase = 1 + 0j
+        self.alive = 1
+        self.phi = trial.init.copy()
+        
         self.inv_ovlp = [0.0, 0.0]
-<<<<<<< HEAD
         self.nup = system.nup
         self.ndown = system.ndown
         
@@ -91,9 +97,6 @@
                 self.Lap = tmptrial.laplacian(self.X)
                 self.phi_boson = tmptrial.value(self.X)
 
-
-=======
->>>>>>> 1b283994
         self.inverse_overlap(trial)
         self.G = numpy.zeros(shape=(2, system.nbasis, system.nbasis),
                              dtype=trial.psi.dtype)
@@ -103,7 +106,7 @@
                                  dtype=trial.psi.dtype)]
 
         self.greens_function(trial)
-<<<<<<< HEAD
+
         self.total_weight = 0.0
         self.ot = self.calc_otrial(trial)
         # interface consistency
@@ -142,8 +145,6 @@
                                              numpy.complex128)
         else:
             self.field_configs = None
-=======
->>>>>>> 1b283994
         self.buff_names, self.buff_size = get_numeric_names(self.__dict__)
 
     def inverse_overlap(self, trial):
@@ -353,13 +354,7 @@
             det *= numpy.linalg.det(ovlp)
             self.Gmod[1] = numpy.dot(scipy.linalg.inv(ovlp), self.phi[:,nup:].T)
             self.G[1] = numpy.dot(trial.psi[:,nup:].conj(), self.Gmod[1])
-<<<<<<< HEAD
-        
-        # if (trial.name == "lang_firsov"):
-            # trial.psi = psi0.copy()
-=======
         return det
->>>>>>> 1b283994
 
     def rotated_greens_function(self):
         """Compute "rotated" walker's green's function.
@@ -391,7 +386,6 @@
         (E, T, V) : tuple
             Mixed estimates for walker's energy components.
         """
-<<<<<<< HEAD
         if (system.name == "HubbardHolstein"):
             if (system.lang_firsov):
                 return local_energy_hh(system, self.G, self.P, self.Lap, Ghalf=self.Gmod)
@@ -443,10 +437,4 @@
                 dsize = 1
             s += dsize
         if self.field_configs is not None:
-            self.field_configs.set_buffer(buff[self.buff_size:])
-=======
-        return local_energy(system, self.G,
-                            Ghalf=self.Gmod,
-                            two_rdm=two_rdm,
-                            rchol=rchol)
->>>>>>> 1b283994
+            self.field_configs.set_buffer(buff[self.buff_size:])