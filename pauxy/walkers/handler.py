--- conflicted
+++ resolved
@@ -96,17 +96,13 @@
                                                   name="nstblz", verbose=verbose)
         else:
             self.walker_type = 'SD'
-<<<<<<< HEAD
             if (trial.name == "coherent_state" and trial.symmetrize):
-                self.walkers = [MultiCoherentWalker(walker_opts, system, trial,
+                self.walkers = [MultiCoherentWalker(system, trial, walker_opts=walker_opts,
                                             index=w, nprop_tot=nprop_tot,
                                             nbp=nbp)
                             for w in range(qmc.nwalkers)]
             else:
-                self.walkers = [SingleDetWalker(walker_opts, system, trial,
-=======
-            self.walkers = [SingleDetWalker(system, trial, walker_opts=walker_opts,
->>>>>>> 1b283994
+                self.walkers = [SingleDetWalker(system, trial, walker_opts=walker_opts,
                                             index=w, nprop_tot=nprop_tot,
                                             nbp=nbp)
                             for w in range(qmc.nwalkers)]
