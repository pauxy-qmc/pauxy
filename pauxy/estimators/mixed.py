--- conflicted
+++ resolved
@@ -378,12 +378,8 @@
         print("SOMETHING IS VERY WRONG... WHY ARE YOU CALLING HUBBARD-HOSTEIN FUNCTION?")
         exit()
 
-<<<<<<< HEAD
-def local_energy(system, G, Ghalf=None, opt=True, two_rdm=None, rchol=None, C0=None, ecoul0 = None, exxa0 = None, exxb0 = None):
-=======
 # Energy evaluation routines.
 def local_energy(system, G, Ghalf=None, half_rot_ints=False, two_rdm=None, rchol=None):
->>>>>>> 0be3d124
     """Helper routine to compute local energy.
 
     Parameters
@@ -415,14 +411,13 @@
         if half_rot_ints:
             return local_energy_generic_opt(system, G, Ghalf)
         else:
-<<<<<<< HEAD
             if Ghalf is not None:
                 if (system.stochastic_ri and system.control_variate):
                     return local_energy_generic_cholesky_opt_stochastic(system, G,
                                          nsamples=system.nsamples,
                                          Ghalf=Ghalf,
                                          rchol=rchol, C0=C0, ecoul0 = ecoul0, exxa0 = exxa0, exxb0 = exxb0)
-                elif (system.stochastic_ri and not system.control_variate):
+                elif system.stochastic_ri and not system.control_variate:
                     return local_energy_generic_cholesky_opt_stochastic(system, G,
                                          nsamples=system.nsamples,
                                          Ghalf=Ghalf,
@@ -431,12 +426,6 @@
                     return local_energy_generic_cholesky_opt(system, G,
                                                              Ghalf=Ghalf,
                                                              rchol=rchol)
-=======
-            if Ghalf is not None and rchol is not None:
-                return local_energy_generic_cholesky_opt(system, G,
-                                                         Ghalf=Ghalf,
-                                                         rchol=rchol)
->>>>>>> 0be3d124
             else:
                 return local_energy_generic_cholesky(system, G)
 
