import h5py
import numpy
try:
    from mpi4py import MPI
    mpi_sum = MPI.SUM
except ImportError:
    mpi_sum = None
import scipy.linalg
import time
from pauxy.estimators.utils import H5EstimatorHelper
from pauxy.estimators.ci import get_hmatel
from pauxy.estimators.thermal import particle_number, one_rdm_from_G
try:
    from pauxy.estimators.ueg import local_energy_ueg
    from pauxy.estimators.pw_fft import local_energy_pw_fft
except ImportError as e:
    print(e)
from pauxy.estimators.hubbard import local_energy_hubbard, local_energy_hubbard_ghf, local_energy_hubbard_holstein, local_energy_hubbard_holstein_momentum
from pauxy.estimators.greens_function import gab_mod_ovlp, gab_mod
from pauxy.estimators.generic import (
    local_energy_generic_opt,
    local_energy_generic,
    local_energy_generic_cholesky,
    local_energy_generic_cholesky_opt
)
from pauxy.utils.io import format_fixed_width_strings, format_fixed_width_floats
from pauxy.utils.misc import dotdict


class Mixed(object):
    """Class for computing mixed estimates.

    Parameters
    ----------
    mixed : dict
        Input options for mixed estimates.
    root : bool
        True if on root/master processor.
    qmc : :class:`pauxy.state.QMCOpts` object.
        Container for qmc input options.
    trial : :class:`pauxy.trial_wavefunction.X' object
        Trial wavefunction class.
    dtype : complex or float
        Output type.

    Attributes
    ----------
    nmeasure : int
        Max number of measurements.
    nreg : int
        Number of regular estimates (exluding iteration).
    G : :class:`numpy.ndarray`
        One-particle RDM.
    estimates : :class:`numpy.ndarray`
        Store for mixed estimates per processor.
    global_estimates : :class:`numpy.ndarray`
        Store for mixed estimates accross all processors.
    names : :class:`pauxy.estimators.EstimEnum`
        Enum for locating estimates in estimates array.
    header : int
        Output header.
    key : dict
        Explanation of output.
    output : :class:`pauxy.estimators.H5EstimatorHelper`
        Class for outputting data to HDF5 group.
    output : :class:`pauxy.estimators.H5EstimatorHelper`
        Class for outputting rdm data to HDF5 group.
    """

    def __init__(self, mixed, system, root, filename, qmc, trial, dtype):
        self.average_gf = mixed.get('average_gf', False)
        self.eval_energy = mixed.get('evaluate_energy', True)
        self.calc_one_rdm = mixed.get('one_rdm', False)
        self.calc_two_rdm = mixed.get('two_rdm', None)
        
        self.calc_holstein = mixed.get('evaluate_holstein', False)

        self.energy_eval_freq = mixed.get('energy_eval_freq', None)
        if self.energy_eval_freq is None:
            self.energy_eval_freq = qmc.nsteps
        self.verbose = mixed.get('verbose', True)
        # number of steps per block
        self.nsteps = qmc.nsteps
        self.header = ['Iteration', 'WeightFactor', 'Weight', 'ENumer',
                       'EDenom', 'ETotal', 'E1Body', 'E2Body', 'EHybrid',
                       'Overlap']
        if qmc.beta is not None:
            self.thermal = True
            self.header.append('Nav')
        else:
            self.thermal = False
        self.header.append('Time')
        self.nreg = len(self.header[1:])
        self.dtype = dtype
        self.G = numpy.zeros((2,system.nbasis,system.nbasis), dtype)
        if self.calc_one_rdm:
            dms_size = self.G.size
        else:
            dms_size = 0
        self.eshift = numpy.array([0,0])
        # Abuse of language for the moment. Only accumulates S(k) for UEG.
        # TODO: Add functionality to accumulate 2RDM?
        if self.calc_two_rdm is not None:
            if self.calc_two_rdm == "structure_factor":
                two_rdm_shape = (2,2,len(system.qvecs),)
            self.two_rdm = numpy.zeros(two_rdm_shape,
                                       dtype=numpy.complex128)
            dms_size += self.two_rdm.size
        else:
            self.two_rdm = None

        if self.calc_holstein:
            self.rho = numpy.zeros((2, system.nbasis), dtype = numpy.float64)
            self.X = numpy.zeros((system.nbasis), dtype = numpy.float64)
            dms_size += 2 * system.nbasis + system.nbasis

        self.estimates = numpy.zeros(self.nreg+dms_size, dtype=dtype)
        self.names = get_estimator_enum(self.thermal)
        self.estimates[self.names.time] = time.time()
        self.global_estimates = numpy.zeros(self.nreg+dms_size,
                                            dtype=dtype)
        self.key = {
            'Iteration': "Simulation iteration. iteration*dt = tau.",
            'WeightFactor': "Rescaling Factor from population control.",
            'Weight': "Total walker weight.",
            'E_num': "Numerator for projected energy estimator.",
            'E_denom': "Denominator for projected energy estimator.",
            'ETotal': "Projected energy estimator.",
            'E1Body': "Mixed one-body energy estimator.",
            'E2Body': "Mixed two-body energy estimator.",
            'EHybrid': "Hybrid energy.",
            'Overlap': "Walker average overlap.",
            'Nav': "Average number of electrons.",
            'Time': "Time per processor to complete one iteration.",
        }
        if root:
            self.setup_output(filename)

    def update(self, system, qmc, trial, psi, step, free_projection=False):
        """Update mixed estimates for walkers.

        Parameters
        ----------
        system : system object.
            Container for model input options.
        qmc : :class:`pauxy.state.QMCOpts` object.
            Container for qmc input options.
        trial : :class:`pauxy.trial_wavefunction.X' object
            Trial wavefunction class.
        psi : :class:`pauxy.walkers.Walkers` object
            CPMC wavefunction.
        step : int
            Current simulation step
        free_projection : bool
            True if doing free projection.
        """
        if free_projection:
            for i, w in enumerate(psi.walkers):
                # For T > 0 w.ot = 1 always.
                wfac = w.weight * w.ot * w.phase
                if step % self.energy_eval_freq == 0:
                    w.greens_function(trial)
                    if self.eval_energy:
                        if self.thermal:
                            E, T, V = w.local_energy(system)
                        else:
                            E, T, V = w.local_energy(system, rchol=trial._rchol)
                    else:
                        E, T, V = 0, 0, 0
                    self.estimates[self.names.enumer] += wfac * E
                    self.estimates[self.names.e1b:self.names.e2b+1] += (
                            wfac * numpy.array([T,V])
                    )
                    self.estimates[self.names.edenom] += wfac
                if self.thermal:
                    nav = particle_number(one_rdm_from_G(w.G))
                    self.estimates[self.names.nav] += wfac * nav
                self.estimates[self.names.uweight] += w.unscaled_weight
<<<<<<< HEAD
                self.estimates[self.names.weight] += w.weight
=======
                self.estimates[self.names.weight] += wfac
>>>>>>> 1b283994
                self.estimates[self.names.ehyb] += wfac * w.hybrid_energy
                self.estimates[self.names.ovlp] += wfac * abs(w.ot)

        else:
            # When using importance sampling we only need to know the current
            # walkers weight as well as the local energy, the walker's overlap
            # with the trial wavefunction is not needed.
            for i, w in enumerate(psi.walkers):
                if self.thermal:
                    if self.average_gf:
                        E_sum = 0
                        T_sum = 0
                        V_sum = 0
                        nav = 0
                        for ts in range(w.stack_length):
                            w.greens_function(trial, slice_ix=ts*w.stack_size)
                            E, T, V = w.local_energy(system,
                                                     two_rdm=self.two_rdm)
                            E_sum += E
                            T_sum += T
                            V_sum += V
                            nav += particle_number(one_rdm_from_G(w.G))
                        self.estimates[self.names.nav] += w.weight * nav / w.stack_length
                        self.estimates[self.names.enumer] += w.weight*E_sum.real/w.stack_length
                        self.estimates[self.names.e1b:self.names.e2b+1] += (
                                w.weight*numpy.array([T_sum,V_sum]).real/w.stack_length
                        )
                    else:
                        w.greens_function(trial)
                        E, T, V = w.local_energy(system, two_rdm=self.two_rdm)
                        nav = particle_number(one_rdm_from_G(w.G))
                        self.estimates[self.names.nav] += w.weight * nav
                        self.estimates[self.names.enumer] += w.weight*E.real
                        self.estimates[self.names.e1b:self.names.e2b+1] += (
                                w.weight*numpy.array([T,V]).real
                        )
                        self.estimates[self.names.edenom] += w.weight
                else:
                    if step % self.energy_eval_freq == 0:
                        w.greens_function(trial)
                        if self.eval_energy:
                            E, T, V = w.local_energy(system, rchol=trial._rchol)
                        else:
                            E, T, V = 0, 0, 0
                        self.estimates[self.names.enumer] += w.weight*E.real
                        self.estimates[self.names.e1b:self.names.e2b+1] += (
                                w.weight*numpy.array([T,V]).real
                        )
                        self.estimates[self.names.edenom] += w.weight
                self.estimates[self.names.uweight] += w.unscaled_weight
                self.estimates[self.names.weight] += w.weight
                self.estimates[self.names.ovlp] += w.weight * abs(w.ot)
                self.estimates[self.names.ehyb] += w.weight * w.hybrid_energy
                
                start = self.names.time+1
                end = start
                if self.calc_one_rdm:
                    # start = self.names.time+1
                    end = start+w.G.size
                    self.estimates[start:end] += w.weight*w.G.flatten().real

                if self.calc_two_rdm is not None:
                    start = end
                    end = end + self.two_rdm.size
                    self.estimates[start:end] += w.weight*self.two_rdm.flatten().real
                
                if self.calc_holstein:
                    start = end
                    end = end + system.nbasis
                    self.estimates[start:end] += w.weight*numpy.diag(w.G[0]).flatten().real
                    start = end
                    end = end + system.nbasis
                    self.estimates[start:end] += w.weight*numpy.diag(w.G[1]).flatten().real
                    start = end
                    end = end + system.nbasis
                    self.estimates[start:end] += w.weight*w.X.real

    def print_step(self, comm, nprocs, step, nsteps=None, free_projection=False):
        """Print mixed estimates to file.

        This reduces estimates arrays over processors. On return estimates
        arrays are zerod.

        Parameters
        ----------
        comm :
            MPI communicator.
        nprocs : int
            Number of processors.
        step : int
            Current iteration number.
        nmeasure : int
            Number of steps between measurements.
        """
        if step % self.nsteps != 0:
            return
        if nsteps is None:
            nsteps = self.nsteps
        es = self.estimates
        ns = self.names
        es[ns.time] = (time.time()-es[ns.time]) / nprocs
        es[ns.uweight:ns.weight+1] /= nsteps
        es[ns.ehyb:ns.time+1] /= nsteps
        comm.Reduce(es, self.global_estimates, op=mpi_sum)
        gs = self.global_estimates
        if comm.rank == 0:
            gs[ns.eproj] = gs[ns.enumer]
            gs[ns.eproj:ns.e2b+1] = gs[ns.eproj:ns.e2b+1] / gs[ns.edenom]
            gs[ns.ehyb] /= gs[ns.weight]
            gs[ns.ovlp] /= gs[ns.weight]
            eshift = numpy.array([gs[ns.ehyb],gs[ns.eproj]])
        else:
            eshift = numpy.array([0,0])
        if self.thermal and comm.rank == 0:
            gs[ns.nav] = gs[ns.nav] / gs[ns.weight]
        
        eshift = comm.bcast(eshift, root=0)
        self.eshift = eshift

        if comm.rank == 0:
            if self.verbose:
                print(format_fixed_width_floats([step]+list(gs[:ns.time+1].real)))
            self.output.push([step]+list(gs[:ns.time+1]), 'energies')
            start = self.nreg
            end = self.nreg
            if self.calc_one_rdm:
                end = start+self.G.size
                rdm = gs[start:end].reshape(self.G.shape)
                self.output.push(rdm/gs[ns.weight], 'one_rdm')
            
            if self.calc_two_rdm:
                start = end
                end = start + self.two_rdm.size
                rdm = gs[start:end].reshape(self.two_rdm.shape)
                self.output.push(rdm/gs[ns.weight], 'two_rdm')
            
            if self.calc_holstein:
                nbsf = self.G.shape[-1]
                start = end
                end = start + nbsf
                rhoa = gs[start:end]
                start = end
                end = start + nbsf
                rhob = gs[start:end]
                
                rho = numpy.array([rhoa, rhob])

                rho = rho / gs[ns.weight]
                rho /= nsteps
                rho = numpy.real(rho)

                self.output.push(rho, 'rho')

                start = end
                end = start + nbsf
                X = gs[start:end] / gs[ns.weight]
                X /= nsteps

                X = numpy.real(X)

                self.output.push(X, 'X')

            self.output.increment()
        else:
            if self.calc_holstein:
                rho = numpy.zeros_like(self.rho)
                X = numpy.zeros_like(self.X)
        

        if self.calc_holstein:
            rho = comm.bcast(rho, root=0)
            self.rho = rho.copy()
            X = comm.bcast(X, root=0)
            self.X = X.copy()

        self.zero()

    def print_key(self, eol='', encode=False):
        """Print out information about what the estimates are.

        Parameters
        ----------
        eol : string, optional
            String to append to output, e.g., Default : ''.
        encode : bool
            In True encode output to be utf-8.
        """
        header = (
            eol + '# Explanation of output column headers:\n' +
            '# -------------------------------------' + eol
        )
        if encode:
            header = header.encode('utf-8')
        print(header)
        for (k, v) in self.key.items():
            s = '# %s : %s' % (k, v) + eol
            if encode:
                s = s.encode('utf-8')
            print(s)

    def print_header(self, eol='', encode=False):
        r"""Print out header for estimators

        Parameters
        ----------
        eol : string, optional
            String to append to output, Default : ''.
        encode : bool
            In True encode output to be utf-8.

        Returns
        -------
        None
        """
        s = format_fixed_width_strings(self.header) + eol
        if encode:
            s = s.encode('utf-8')
        print(s)

    def projected_energy(self):
        """Computes projected energy from estimator array.

        Returns
        -------
        eproj : float
            Mixed estimate for projected energy.
        """
        numerator = self.estimates[self.names.enumer]
        denominator = self.estimates[self.names.edenom]
        return (numerator / denominator).real

    def get_shift(self, hybrid=True):
        """Get hybrid shift.

        Parameters
        ----------
        hybrid : bool
            True if using hybrid propgation
        Returns
        -------
        eshift : float
            Walker averaged hybrid energy.
        """
        if hybrid:
            return self.eshift[0].real
        else:
            return self.eshift[1].real

    def get_holstein(self):
        """Get holstein estimators

        Returns
        -------
        rho : numpy.array
        X   : numpy.array
        """
        return (self.rho, self.X)

    def zero(self):
        """Zero (in the appropriate sense) various estimator arrays."""
        self.estimates[:] = 0
        self.global_estimates[:] = 0
        self.estimates[self.names.time] = time.time()

    def setup_output(self, filename):
        with h5py.File(filename, 'a') as fh5:
            fh5['basic/headers'] = numpy.array(self.header).astype('S')
        self.output = H5EstimatorHelper(filename, 'basic')

# Energy evaluation routines.

<<<<<<< HEAD
def local_energy_hh(system, G, X, Lap, Ghalf=None):
    if system.name == "HubbardHolstein":
        if (system.lang_firsov):
            (e1, e2, e3) = local_energy_hubbard_holstein_momentum(system, G, X, Lap, Ghalf)
        else:
            (e1, e2, e3) = local_energy_hubbard_holstein(system, G, X, Lap, Ghalf)
        return (e1, e2, e3)
    else:
        print("SOMETHING IS VERY WRONG... WHY ARE YOU CALLING HUBBARD-HOSTEIN FUNCTION?")
        exit()

def local_energy(system, G, Ghalf=None, opt=True, two_rdm=None):
=======
def local_energy(system, G, Ghalf=None, half_rot_ints=False, two_rdm=None, rchol=None):
>>>>>>> 1b283994
    """Helper routine to compute local energy.

    Parameters
    ----------
    system : system object
        system object.
    G : :class:`numpy.ndarray`
        1RDM.

    Returns
    -------
    (E,T,V) : tuple
        Total, one-body and two-body energy.
    """
    ghf = (G.shape[-1] == 2*system.nbasis)
    if system.name == "Hubbard":
        if ghf:
            return local_energy_ghf(system, G)
        else:
            return local_energy_hubbard(system, G)
    elif system.name == "HubbardHolstein":
            return local_energy_hubbard(system, G)
    elif system.name == "PW_FFT":
        return local_energy_pw_fft(system, G, Ghalf, two_rdm=two_rdm)
    elif system.name == "UEG":
        return local_energy_ueg(system, G, two_rdm=two_rdm)
    else:
        if half_rot_ints:
            return local_energy_generic_opt(system, G, Ghalf)
        else:
            if Ghalf is not None and rchol is not None:
                return local_energy_generic_cholesky_opt(system, G,
                                                         Ghalf=Ghalf,
                                                         rchol=rchol)
            else:
                return local_energy_generic_cholesky(system, G)

def local_energy_multi_det(system, Gi, weights, two_rdm=None, rchol=None):
    weight = 0
    energies = 0
    denom = 0
    for w, G in zip(weights, Gi):
        # construct "local" green's functions for each component of A
        energies += w * numpy.array(local_energy(system, G, rchol=None))
        denom += w
    return tuple(energies/denom)

def local_energy_multi_det_hh(system, Gi, weights, X, Lapi, two_rdm=None):
    weight = 0
    energies = 0
    denom = 0
    for w, G, Lap in zip(weights, Gi, Lapi):
        # construct "local" green's functions for each component of A
        energies += w * numpy.array(local_energy_hubbard_holstein(system, G, X, Lap, Ghalf=None))
        denom += w
    return tuple(energies/denom)

def get_estimator_enum(thermal=False):
    keys = ['uweight', 'weight', 'enumer', 'edenom',
            'eproj', 'e1b', 'e2b', 'ehyb', 'ovlp']
    if thermal:
        keys.append('nav')
    keys.append('time')
    enum = {}
    for v, k in enumerate(keys):
        enum[k] = v
    return dotdict(enum)


def eproj(estimates, enum):
    """Real projected energy.

    Parameters
    ----------
    estimates : numpy.array
        Array containing estimates averaged over all processors.
    enum : :class:`pauxy.estimators.EstimatorEnum` object
        Enumerator class outlining indices of estimates array elements.

    Returns
    -------
    eproj : float
        Projected energy from current estimates array.
    """

    numerator = estimates[enum.enumer]
    denominator = estimates[enum.edenom]
    return (numerator/denominator).real

def variational_energy(system, psi, coeffs, G=None, GH=None, rchol=None):
    if len(psi.shape) == 2:
        return variational_energy_single_det(system, psi,
                                             G=G, GH=GH,
                                             rchol=rchol)
    elif len(psi) == 1:
        return variational_energy_single_det(system, psi[0],
                                             G=G, GH=GH,
                                             rchol=rchol)
    else:
        return variational_energy_multi_det(system, psi, coeffs)

def variational_energy_multi_det(system, psi, coeffs, H=None, S=None):
    weight = 0
    energies = 0
    denom = 0
    nup = system.nup
    ndet = len(coeffs)
    if H is not None and S is not None:
        store = True
    else:
        store = False
    for i, (Bi, ci) in enumerate(zip(psi, coeffs)):
        for j, (Aj, cj) in enumerate(zip(psi, coeffs)):
            # construct "local" green's functions for each component of A
            Gup, GHup, inv_O_up = gab_mod_ovlp(Bi[:,:nup], Aj[:,:nup])
            Gdn, GHdn, inv_O_dn = gab_mod_ovlp(Bi[:,nup:], Aj[:,nup:])
            ovlp = 1.0 / (scipy.linalg.det(inv_O_up)*scipy.linalg.det(inv_O_dn))
            weight = (ci.conj()*cj) * ovlp
            G = numpy.array([Gup, Gdn])
            e = numpy.array(local_energy(system, G))
            if store:
                H[i,j] = ovlp*e[0]
                S[i,j] = ovlp
            energies += weight * e
            denom += weight
    return tuple(energies/denom)

def variational_energy_ortho_det(system, occs, coeffs):
    """Compute variational energy for CI-like multi-determinant expansion.

    Parameters
    ----------
    system : :class:`pauxy.system` object
        System object.
    occs : list of lists
        list of determinants.
    coeffs : :class:`numpy.ndarray`
        Expansion coefficients.

    Returns
    -------
    energy : tuple of float / complex
        Total energies: (etot,e1b,e2b).
    """
    evar = 0.0
    denom = 0.0
    one_body = 0.0
    two_body = 0.0
    for i, (occi, ci) in enumerate(zip(occs, coeffs)):
        denom += ci.conj()*ci
        for j in range(0,i+1):
            cj = coeffs[j]
            occj = occs[j]
            etot, e1b, e2b = ci.conj()*cj*get_hmatel(system, occi, occj)
            evar += etot
            one_body += e1b
            two_body += e2b
            if j < i:
                # Use Hermiticity
                evar += etot
                one_body += e1b
                two_body += e2b
    return evar/denom, one_body/denom, two_body/denom


def variational_energy_single_det(system, psi, G=None, GH=None, rchol=None):
    assert len(psi.shape) == 2
    return local_energy(system, G, Ghalf=GH, rchol=rchol)<|MERGE_RESOLUTION|>--- conflicted
+++ resolved
@@ -176,11 +176,7 @@
                     nav = particle_number(one_rdm_from_G(w.G))
                     self.estimates[self.names.nav] += wfac * nav
                 self.estimates[self.names.uweight] += w.unscaled_weight
-<<<<<<< HEAD
                 self.estimates[self.names.weight] += w.weight
-=======
-                self.estimates[self.names.weight] += wfac
->>>>>>> 1b283994
                 self.estimates[self.names.ehyb] += wfac * w.hybrid_energy
                 self.estimates[self.names.ovlp] += wfac * abs(w.ot)
 
@@ -452,7 +448,6 @@
 
 # Energy evaluation routines.
 
-<<<<<<< HEAD
 def local_energy_hh(system, G, X, Lap, Ghalf=None):
     if system.name == "HubbardHolstein":
         if (system.lang_firsov):
@@ -464,10 +459,7 @@
         print("SOMETHING IS VERY WRONG... WHY ARE YOU CALLING HUBBARD-HOSTEIN FUNCTION?")
         exit()
 
-def local_energy(system, G, Ghalf=None, opt=True, two_rdm=None):
-=======
 def local_energy(system, G, Ghalf=None, half_rot_ints=False, two_rdm=None, rchol=None):
->>>>>>> 1b283994
     """Helper routine to compute local energy.
 
     Parameters
